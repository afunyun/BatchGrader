--- conflicted
+++ resolved
@@ -4,7 +4,10 @@
 Includes:
 - deep_merge_dicts: Recursively merge two dictionaries (for config merging)
 - ensure_config_files_exist: Creates default config.yaml and prompts.yaml from examples if they don't exist.
+- ensure_config_files_exist: Creates default config.yaml and prompts.yaml from examples if they don't exist.
 """
+import os
+import shutil
 import os
 import shutil
 
@@ -34,10 +37,6 @@
         logger: An instance of the application's logger.
     """
     try:
-<<<<<<< HEAD
-=======
-        # Determine the project root directory (assuming utils.py is in src/)
->>>>>>> c5b5ab6f
         current_script_path = os.path.abspath(__file__)
         src_dir = os.path.dirname(current_script_path)
         project_root = os.path.dirname(src_dir)
@@ -64,10 +63,4 @@
                 logger.debug(f"'{dest_path}' already exists. No action taken.")
 
     except Exception as e:
-<<<<<<< HEAD
-        logger.error(f"Error ensuring config files exist: {e}", exc_info=True)
-=======
-        logger.error(f"Error ensuring config files exist: {e}", exc_info=True)
-        # Depending on desired behavior, might re-raise or exit
-        # For now, just log and continue, assuming config loader will fail later if files are critical
->>>>>>> c5b5ab6f
+        logger.error(f"Error ensuring config files exist: {e}", exc_info=True)